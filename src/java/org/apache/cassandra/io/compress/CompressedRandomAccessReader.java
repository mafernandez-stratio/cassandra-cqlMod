/*
 * Licensed to the Apache Software Foundation (ASF) under one
 * or more contributor license agreements.  See the NOTICE file
 * distributed with this work for additional information
 * regarding copyright ownership.  The ASF licenses this file
 * to you under the Apache License, Version 2.0 (the
 * "License"); you may not use this file except in compliance
 * with the License.  You may obtain a copy of the License at
 *
 *     http://www.apache.org/licenses/LICENSE-2.0
 *
 * Unless required by applicable law or agreed to in writing, software
 * distributed under the License is distributed on an "AS IS" BASIS,
 * WITHOUT WARRANTIES OR CONDITIONS OF ANY KIND, either express or implied.
 * See the License for the specific language governing permissions and
 * limitations under the License.
 */
package org.apache.cassandra.io.compress;

<<<<<<< HEAD
import java.io.File;
import java.io.FileInputStream;
import java.io.FileNotFoundException;
import java.io.IOException;
import java.nio.channels.FileChannel;
import java.util.zip.CRC32;
import java.util.zip.Checksum;

import com.google.common.annotations.VisibleForTesting;
import com.google.common.primitives.Ints;

import org.apache.cassandra.io.FSReadError;
import org.apache.cassandra.io.sstable.CorruptSSTableException;
import org.apache.cassandra.io.util.CompressedSegmentedFile;
import org.apache.cassandra.io.util.PoolingSegmentedFile;
import org.apache.cassandra.io.util.RandomAccessReader;
import org.apache.cassandra.utils.FBUtilities;

// TODO refactor this to separate concept of "buffer to avoid lots of read() syscalls" and "compression buffer"
=======
import java.io.*;
import java.nio.ByteBuffer;
import java.util.zip.CRC32;
import java.util.zip.Checksum;

import org.apache.cassandra.io.util.RandomAccessReader;
import org.apache.cassandra.utils.FBUtilities;

import org.slf4j.Logger;
import org.slf4j.LoggerFactory;

/**
 * CRAR extends RAR to transparently uncompress blocks from the file into RAR.buffer.  Most of the RAR
 * "read bytes from the buffer, rebuffering when necessary" machinery works unchanged after that.
 */
>>>>>>> 0906b7cc
public class CompressedRandomAccessReader extends RandomAccessReader
{
    public static CompressedRandomAccessReader open(String path, CompressionMetadata metadata, CompressedSegmentedFile owner)
    {
        try
        {
            return new CompressedRandomAccessReader(path, metadata, false, owner);
        }
        catch (FileNotFoundException e)
        {
            throw new RuntimeException(e);
        }
    }

    public static CompressedRandomAccessReader open(String dataFilePath, CompressionMetadata metadata, boolean skipIOCache)
    {
        try
        {
            return new CompressedRandomAccessReader(dataFilePath, metadata, skipIOCache, null);
        }
        catch (FileNotFoundException e)
        {
            throw new RuntimeException(e);
        }
    }

    private final CompressionMetadata metadata;

    // we read the raw compressed bytes into this buffer, then move the uncompressed ones into super.buffer.
    private ByteBuffer compressed;

    // re-use single crc object
    private final Checksum checksum = new CRC32();

    // raw checksum bytes
    private final ByteBuffer checksumBytes = ByteBuffer.wrap(new byte[4]);

    private CompressedRandomAccessReader(String dataFilePath, CompressionMetadata metadata, boolean skipIOCache, PoolingSegmentedFile owner) throws FileNotFoundException
    {
        super(new File(dataFilePath), metadata.chunkLength(), skipIOCache, owner);
        this.metadata = metadata;
<<<<<<< HEAD
        compressed = new byte[metadata.compressor().initialCompressedBufferLength(metadata.chunkLength())];
        // can't use super.read(...) methods
        // that is why we are allocating special InputStream to read data from disk
        // from already open file descriptor
        try
        {
            source = new FileInputStream(getFD());
        }
        catch (IOException e)
        {
            // fd == null, Not Supposed To Happen
            throw new RuntimeException(e);
        }

        channel = source.getChannel(); // for position manipulation
=======
        compressed = ByteBuffer.wrap(new byte[metadata.compressor().initialCompressedBufferLength(metadata.chunkLength())]);
>>>>>>> 0906b7cc
    }

    @Override
    protected void reBuffer()
    {
        try
        {
            decompressChunk(metadata.chunkFor(current));
        }
        catch (CorruptBlockException e)
        {
            throw new CorruptSSTableException(e, getPath());
        }
        catch (IOException e)
        {
            throw new FSReadError(e, getPath());
        }
    }

    private void decompressChunk(CompressionMetadata.Chunk chunk) throws IOException
    {
        if (channel.position() != chunk.offset)
            channel.position(chunk.offset);

        if (compressed.capacity() < chunk.length)
            compressed = ByteBuffer.wrap(new byte[chunk.length]);
        else
            compressed.clear();
        compressed.limit(chunk.length);

<<<<<<< HEAD
        if (source.read(compressed, 0, chunk.length) != chunk.length)
            throw new CorruptBlockException(getPath(), chunk);

        try
        {
            validBufferBytes = metadata.compressor().uncompress(compressed, 0, chunk.length, buffer, 0);
        }
        catch (IOException e)
        {
            throw new CorruptBlockException(getPath(), chunk);
        }
=======
        if (channel.read(compressed) != chunk.length)
            throw new IOException(String.format("(%s) failed to read %d bytes from offset %d.", getPath(), chunk.length, chunk.offset));
        // technically flip() is unnecessary since all the remaining work uses the raw array, but if that changes
        // in the future this will save a lot of hair-pulling
        compressed.flip();
        validBufferBytes = metadata.compressor().uncompress(compressed.array(), 0, chunk.length, buffer, 0);
>>>>>>> 0906b7cc

        if (metadata.parameters.getCrcCheckChance() > FBUtilities.threadLocalRandom().nextDouble())
        {
            checksum.update(buffer, 0, validBufferBytes);

            if (checksum(chunk) != (int) checksum.getValue())
                throw new CorruptBlockException(getPath(), chunk);

            // reset checksum object back to the original (blank) state
            checksum.reset();
        }

        // buffer offset is always aligned
        bufferOffset = current & ~(buffer.length - 1);
    }

    private int checksum(CompressionMetadata.Chunk chunk) throws IOException
    {
        assert channel.position() == chunk.offset + chunk.length;
<<<<<<< HEAD

        if (source.read(checksumBytes, 0, checksumBytes.length) != checksumBytes.length)
            throw new CorruptBlockException(getPath(), chunk);

        return Ints.fromByteArray(checksumBytes);
=======
        checksumBytes.clear();
        if (channel.read(checksumBytes) != checksumBytes.capacity())
            throw new IOException(String.format("(%s) failed to read checksum of the chunk at %d of length %d.",
                                                getPath(),
                                                chunk.offset,
                                                chunk.length));
        return checksumBytes.getInt(0);
>>>>>>> 0906b7cc
    }

    @Override
    public long length()
    {
        return metadata.dataLength;
    }

    @Override
<<<<<<< HEAD
    public void deallocate()
    {
        super.deallocate();

        try
        {
            source.close();
        }
        catch (IOException e)
        {
            throw new FSReadError(e, getPath());
        }
    }

    @Override
=======
>>>>>>> 0906b7cc
    public String toString()
    {
        return String.format("%s - chunk length %d, data length %d.", getPath(), metadata.chunkLength(), metadata.dataLength);
    }
}<|MERGE_RESOLUTION|>--- conflicted
+++ resolved
@@ -17,12 +17,8 @@
  */
 package org.apache.cassandra.io.compress;
 
-<<<<<<< HEAD
-import java.io.File;
-import java.io.FileInputStream;
-import java.io.FileNotFoundException;
-import java.io.IOException;
-import java.nio.channels.FileChannel;
+import java.io.*;
+import java.nio.ByteBuffer;
 import java.util.zip.CRC32;
 import java.util.zip.Checksum;
 
@@ -36,24 +32,10 @@
 import org.apache.cassandra.io.util.RandomAccessReader;
 import org.apache.cassandra.utils.FBUtilities;
 
-// TODO refactor this to separate concept of "buffer to avoid lots of read() syscalls" and "compression buffer"
-=======
-import java.io.*;
-import java.nio.ByteBuffer;
-import java.util.zip.CRC32;
-import java.util.zip.Checksum;
-
-import org.apache.cassandra.io.util.RandomAccessReader;
-import org.apache.cassandra.utils.FBUtilities;
-
-import org.slf4j.Logger;
-import org.slf4j.LoggerFactory;
-
 /**
  * CRAR extends RAR to transparently uncompress blocks from the file into RAR.buffer.  Most of the RAR
  * "read bytes from the buffer, rebuffering when necessary" machinery works unchanged after that.
  */
->>>>>>> 0906b7cc
 public class CompressedRandomAccessReader extends RandomAccessReader
 {
     public static CompressedRandomAccessReader open(String path, CompressionMetadata metadata, CompressedSegmentedFile owner)
@@ -95,25 +77,7 @@
     {
         super(new File(dataFilePath), metadata.chunkLength(), skipIOCache, owner);
         this.metadata = metadata;
-<<<<<<< HEAD
-        compressed = new byte[metadata.compressor().initialCompressedBufferLength(metadata.chunkLength())];
-        // can't use super.read(...) methods
-        // that is why we are allocating special InputStream to read data from disk
-        // from already open file descriptor
-        try
-        {
-            source = new FileInputStream(getFD());
-        }
-        catch (IOException e)
-        {
-            // fd == null, Not Supposed To Happen
-            throw new RuntimeException(e);
-        }
-
-        channel = source.getChannel(); // for position manipulation
-=======
         compressed = ByteBuffer.wrap(new byte[metadata.compressor().initialCompressedBufferLength(metadata.chunkLength())]);
->>>>>>> 0906b7cc
     }
 
     @Override
@@ -144,26 +108,20 @@
             compressed.clear();
         compressed.limit(chunk.length);
 
-<<<<<<< HEAD
-        if (source.read(compressed, 0, chunk.length) != chunk.length)
+        if (channel.read(compressed) != chunk.length)
             throw new CorruptBlockException(getPath(), chunk);
 
+        // technically flip() is unnecessary since all the remaining work uses the raw array, but if that changes
+        // in the future this will save a lot of hair-pulling
+        compressed.flip();
         try
         {
-            validBufferBytes = metadata.compressor().uncompress(compressed, 0, chunk.length, buffer, 0);
+            validBufferBytes = metadata.compressor().uncompress(compressed.array(), 0, chunk.length, buffer, 0);
         }
         catch (IOException e)
         {
             throw new CorruptBlockException(getPath(), chunk);
         }
-=======
-        if (channel.read(compressed) != chunk.length)
-            throw new IOException(String.format("(%s) failed to read %d bytes from offset %d.", getPath(), chunk.length, chunk.offset));
-        // technically flip() is unnecessary since all the remaining work uses the raw array, but if that changes
-        // in the future this will save a lot of hair-pulling
-        compressed.flip();
-        validBufferBytes = metadata.compressor().uncompress(compressed.array(), 0, chunk.length, buffer, 0);
->>>>>>> 0906b7cc
 
         if (metadata.parameters.getCrcCheckChance() > FBUtilities.threadLocalRandom().nextDouble())
         {
@@ -183,21 +141,10 @@
     private int checksum(CompressionMetadata.Chunk chunk) throws IOException
     {
         assert channel.position() == chunk.offset + chunk.length;
-<<<<<<< HEAD
-
-        if (source.read(checksumBytes, 0, checksumBytes.length) != checksumBytes.length)
-            throw new CorruptBlockException(getPath(), chunk);
-
-        return Ints.fromByteArray(checksumBytes);
-=======
         checksumBytes.clear();
         if (channel.read(checksumBytes) != checksumBytes.capacity())
-            throw new IOException(String.format("(%s) failed to read checksum of the chunk at %d of length %d.",
-                                                getPath(),
-                                                chunk.offset,
-                                                chunk.length));
+            throw new CorruptBlockException(getPath(), chunk);
         return checksumBytes.getInt(0);
->>>>>>> 0906b7cc
     }
 
     @Override
@@ -207,24 +154,6 @@
     }
 
     @Override
-<<<<<<< HEAD
-    public void deallocate()
-    {
-        super.deallocate();
-
-        try
-        {
-            source.close();
-        }
-        catch (IOException e)
-        {
-            throw new FSReadError(e, getPath());
-        }
-    }
-
-    @Override
-=======
->>>>>>> 0906b7cc
     public String toString()
     {
         return String.format("%s - chunk length %d, data length %d.", getPath(), metadata.chunkLength(), metadata.dataLength);
