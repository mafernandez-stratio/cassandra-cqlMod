--- conflicted
+++ resolved
@@ -158,11 +158,7 @@
         String newdelay = System.getProperty("cassandra.ring_delay_ms");
         if (newdelay != null)
         {
-<<<<<<< HEAD
             logger.info("Overriding RING_DELAY to {}ms", newdelay);
-=======
-            logger_.info("Overriding RING_DELAY to {}ms", newdelay);
->>>>>>> 6e5722d7
             return Integer.parseInt(newdelay);
         }
         else
@@ -292,15 +288,9 @@
         MessagingService.instance().registerVerbHandlers(Verb.DEFINITIONS_UPDATE, new DefinitionsUpdateVerbHandler());
         MessagingService.instance().registerVerbHandlers(Verb.SCHEMA_CHECK, new SchemaCheckVerbHandler());
         MessagingService.instance().registerVerbHandlers(Verb.MIGRATION_REQUEST, new MigrationRequestVerbHandler());
-<<<<<<< HEAD
 
         MessagingService.instance().registerVerbHandlers(Verb.SNAPSHOT, new SnapshotVerbHandler());
 
-=======
-
-        MessagingService.instance().registerVerbHandlers(Verb.SNAPSHOT, new SnapshotVerbHandler());
-
->>>>>>> 6e5722d7
         // spin up the streaming service so it is available for jmx tools.
         if (StreamingService.instance == null)
             throw new RuntimeException("Streaming service is unavailable.");
@@ -418,15 +408,9 @@
 
     public synchronized void initServer(int delay) throws IOException, ConfigurationException
     {
-<<<<<<< HEAD
         logger.info("Cassandra version: " + FBUtilities.getReleaseVersionString());
         logger.info("Thrift API version: " + Constants.VERSION);
         logger.info("CQL supported versions: " + StringUtils.join(ClientState.getCQLSupportedVersion(), ",") + " (default: " + ClientState.DEFAULT_CQL_VERSION + ")");
-=======
-        logger_.info("Cassandra version: " + FBUtilities.getReleaseVersionString());
-        logger_.info("Thrift API version: " + Constants.VERSION);
-        logger_.info("CQL supported versions: " + StringUtils.join(ClientState.getCQLSupportedVersion(), ",") + " (default: " + ClientState.DEFAULT_CQL_VERSION + ")");
->>>>>>> 6e5722d7
 
         if (initialized)
         {
@@ -638,20 +622,12 @@
                 if (initialToken == null)
                 {
                     token = getPartitioner().getRandomToken();
-<<<<<<< HEAD
                     logger.warn("Generated random token " + token + ". Random tokens will result in an unbalanced ring; see http://wiki.apache.org/cassandra/Operations");
-=======
-                    logger_.warn("Generated random token " + token + ". Random tokens will result in an unbalanced ring; see http://wiki.apache.org/cassandra/Operations");
->>>>>>> 6e5722d7
                 }
                 else
                 {
                     token = getPartitioner().getTokenFactory().fromString(initialToken);
-<<<<<<< HEAD
                     logger.info("Saved token not found. Using " + token + " from configuration");
-=======
-                    logger_.info("Saved token not found. Using " + token + " from configuration");
->>>>>>> 6e5722d7
                 }
             }
             else
@@ -668,21 +644,12 @@
             // remove the existing info about the replaced node.
             if (current != null)
                 Gossiper.instance.replacedEndpoint(current);
-<<<<<<< HEAD
             logger.info("Bootstrap/Replace/Move completed! Now serving reads.");
             assert tokenMetadata.sortedTokens().size() > 0;
         }
         else
         {
             logger.info("Bootstrap complete, but write survey mode is active, not becoming an active ring member. Use JMX (StorageService->joinRing()) to finalize ring joining.");
-=======
-            logger_.info("Bootstrap/Replace/Move completed! Now serving reads.");
-            assert tokenMetadata_.sortedTokens().size() > 0;
-        }
-        else
-        {
-            logger_.info("Bootstrap complete, but write survey mode is active, not becoming an active ring member. Use JMX (StorageService->joinRing()) to finalize ring joining.");
->>>>>>> 6e5722d7
         }
     }
 
@@ -698,13 +665,8 @@
             setToken(SystemTable.getSavedToken());
             SystemTable.setBootstrapped(true);
             isSurveyMode = false;
-<<<<<<< HEAD
             logger.info("Leaving write survey mode and joining ring at operator request");
             assert tokenMetadata.sortedTokens().size() > 0;
-=======
-            logger_.info("Leaving write survey mode and joining ring at operator request");
-            assert tokenMetadata_.sortedTokens().size() > 0;
->>>>>>> 6e5722d7
         }
     }
 
@@ -715,15 +677,9 @@
 
     public void rebuild(String sourceDc)
     {
-<<<<<<< HEAD
         logger.info("rebuild from dc: {}", sourceDc == null ? "(any dc)" : sourceDc);
 
         RangeStreamer streamer = new RangeStreamer(tokenMetadata, FBUtilities.getBroadcastAddress(), OperationType.REBUILD);
-=======
-        logger_.info("rebuild from dc: {}", sourceDc == null ? "(any dc)" : sourceDc);
-
-        RangeStreamer streamer = new RangeStreamer(tokenMetadata_, FBUtilities.getBroadcastAddress(), OperationType.REBUILD);
->>>>>>> 6e5722d7
         streamer.addSourceFilter(new RangeStreamer.FailureDetectorSourceFilter(FailureDetector.instance));
         if (sourceDc != null)
             streamer.addSourceFilter(new RangeStreamer.SingleDatacenterFilter(DatabaseDescriptor.getEndpointSnitch(), sourceDc));
@@ -877,11 +833,7 @@
             keyspace = Schema.instance.getNonSystemTables().get(0);
 
         Map<List<String>, List<String>> map = new HashMap<List<String>, List<String>>();
-<<<<<<< HEAD
         for (Map.Entry<Range<Token>, Collection<InetAddress>> entry : tokenMetadata.getPendingRanges(keyspace).entrySet())
-=======
-        for (Map.Entry<Range<Token>, Collection<InetAddress>> entry : tokenMetadata_.getPendingRanges(keyspace).entrySet())
->>>>>>> 6e5722d7
         {
             List<InetAddress> l = new ArrayList<InetAddress>(entry.getValue());
             map.put(entry.getKey().asList(), stringify(l));
@@ -896,11 +848,7 @@
         if (keyspace == null)
             keyspace = Schema.instance.getNonSystemTables().get(0);
 
-<<<<<<< HEAD
         List<Range<Token>> ranges = getAllRanges(tokenMetadata.sortedTokens());
-=======
-        List<Range<Token>> ranges = getAllRanges(tokenMetadata_.sortedTokens());
->>>>>>> 6e5722d7
         return constructRangeToEndpointMap(keyspace, ranges);
     }
 
@@ -974,11 +922,7 @@
 
     public Map<String, String> getTokenToEndpointMap()
     {
-<<<<<<< HEAD
         Map<Token, InetAddress> mapInetAddress = tokenMetadata.getNormalAndBootstrappingTokenToEndpointMap();
-=======
-        Map<Token, InetAddress> mapInetAddress = tokenMetadata_.getNormalAndBootstrappingTokenToEndpointMap();
->>>>>>> 6e5722d7
         // in order to preserve tokens in ascending order, we use LinkedHashMap here
         Map<String, String> mapString = new LinkedHashMap<String, String>(mapInetAddress.size());
         List<Token> tokens = new ArrayList<Token>(mapInetAddress.keySet());
@@ -1016,11 +960,7 @@
             }
         });
 
-<<<<<<< HEAD
         List<Range<Token>> ranges = getAllRanges(tokenMetadata.sortedTokens());
-=======
-        List<Range<Token>> ranges = getAllRanges(tokenMetadata_.sortedTokens());
->>>>>>> 6e5722d7
         for (Range<Token> range : ranges)
         {
             for (InetAddress endpoint : Table.open(keyspace).getReplicationStrategy().getNaturalEndpoints(range.left))
@@ -1451,11 +1391,7 @@
     private Multimap<InetAddress, Range<Token>> getNewSourceRanges(String table, Set<Range<Token>> ranges)
     {
         InetAddress myAddress = FBUtilities.getBroadcastAddress();
-<<<<<<< HEAD
         Multimap<Range<Token>, InetAddress> rangeAddresses = Table.open(table).getReplicationStrategy().getRangeAddresses(tokenMetadata);
-=======
-        Multimap<Range<Token>, InetAddress> rangeAddresses = Table.open(table).getReplicationStrategy().getRangeAddresses(tokenMetadata_);
->>>>>>> 6e5722d7
         Multimap<InetAddress, Range<Token>> sourceRanges = HashMultimap.create();
         IFailureDetector failureDetector = FailureDetector.instance;
 
@@ -1580,11 +1516,7 @@
 
         // Find (for each range) all nodes that store replicas for these ranges as well
         for (Range<Token> range : ranges)
-<<<<<<< HEAD
             currentReplicaEndpoints.put(range, Table.open(table).getReplicationStrategy().calculateNaturalEndpoints(range.right, tokenMetadata));
-=======
-            currentReplicaEndpoints.put(range, Table.open(table).getReplicationStrategy().calculateNaturalEndpoints(range.right, tokenMetadata_));
->>>>>>> 6e5722d7
 
         TokenMetadata temp = tokenMetadata.cloneAfterAllLeft();
 
@@ -1941,11 +1873,8 @@
         for (Range<Token> range : ranges)
         {
             AntiEntropyService.RepairFuture future = forceTableRepair(range, tableName, isSequential, columnFamilies);
-<<<<<<< HEAD
-=======
             if (future == null)
                 continue;
->>>>>>> 6e5722d7
             futures.add(future);
             // wait for a session to be done with its differencing before starting the next one
             try
@@ -1986,11 +1915,8 @@
             return;
 
         AntiEntropyService.RepairFuture future = forceTableRepair(getLocalPrimaryRange(), tableName, isSequential, columnFamilies);
-<<<<<<< HEAD
-=======
         if (future == null)
             return;
->>>>>>> 6e5722d7
         try
         {
             future.get();
@@ -2010,15 +1936,12 @@
             names.add(cfStore.getColumnFamilyName());
         }
 
-<<<<<<< HEAD
-=======
         if (names.isEmpty())
         {
             logger_.info("No column family to repair for keyspace " + tableName);
             return null;
         }
 
->>>>>>> 6e5722d7
         return AntiEntropyService.instance.submitRepairSession(range, tableName, isSequential, names.toArray(new String[names.size()]));
     }
 
@@ -2208,11 +2131,7 @@
         if (keys.size() < 3)
         {
             token = getPartitioner().midpoint(range.left, range.right);
-<<<<<<< HEAD
             logger.debug("Used midpoint to assign token " + token);
-=======
-            logger_.debug("Used midpoint to assign token " + token);
->>>>>>> 6e5722d7
         }
         else
         {
@@ -2378,19 +2297,11 @@
             // getting collection of the currently used ranges by this keyspace
             Collection<Range<Token>> currentRanges = getRangesForEndpoint(table, localAddress);
             // collection of ranges which this node will serve after move to the new token
-<<<<<<< HEAD
             Collection<Range<Token>> updatedRanges = strategy.getPendingAddressRanges(tokenMetadata, newToken, localAddress);
 
             // ring ranges and endpoints associated with them
             // this used to determine what nodes should we ping about range data
             Multimap<Range<Token>, InetAddress> rangeAddresses = strategy.getRangeAddresses(tokenMetadata);
-=======
-            Collection<Range<Token>> updatedRanges = strategy.getPendingAddressRanges(tokenMetadata_, newToken, localAddress);
-
-            // ring ranges and endpoints associated with them
-            // this used to determine what nodes should we ping about range data
-            Multimap<Range<Token>, InetAddress> rangeAddresses = strategy.getRangeAddresses(tokenMetadata_);
->>>>>>> 6e5722d7
 
             // calculated parts of the ranges to request/stream from/to nodes in the ring
             Pair<Set<Range<Token>>, Set<Range<Token>>> rangesPerTable = calculateStreamAndFetchRanges(currentRanges, updatedRanges);
@@ -2526,15 +2437,9 @@
     public void removeToken(String tokenString)
     {
         InetAddress myAddress = FBUtilities.getBroadcastAddress();
-<<<<<<< HEAD
         Token localToken = tokenMetadata.getToken(myAddress);
         Token token = getPartitioner().getTokenFactory().fromString(tokenString);
         InetAddress endpoint = tokenMetadata.getEndpoint(token);
-=======
-        Token localToken = tokenMetadata_.getToken(myAddress);
-        Token token = getPartitioner().getTokenFactory().fromString(tokenString);
-        InetAddress endpoint = tokenMetadata_.getEndpoint(token);
->>>>>>> 6e5722d7
 
         if (endpoint == null)
             throw new UnsupportedOperationException("Token not found.");
@@ -2742,11 +2647,7 @@
 
     public Map<String, Float> getOwnership()
     {
-<<<<<<< HEAD
         List<Token> sortedTokens = new ArrayList<Token>(tokenMetadata.getTokenToEndpointMapForReading().keySet());
-=======
-        List<Token> sortedTokens = new ArrayList<Token>(tokenMetadata_.getTokenToEndpointMapForReading().keySet());
->>>>>>> 6e5722d7
         Collections.sort(sortedTokens);
         Map<Token, Float> token_map = getPartitioner().describeOwnership(sortedTokens);
         Map<String, Float> string_map = new HashMap<String, Float>();
@@ -2768,21 +2669,13 @@
         if (keyspace == null)
             keyspace = Schema.instance.getNonSystemTables().get(0);
 
-<<<<<<< HEAD
         List<Token> sortedTokens = new ArrayList<Token>(tokenMetadata.getTokenToEndpointMapForReading().keySet());
-=======
-        List<Token> sortedTokens = new ArrayList<Token>(tokenMetadata_.getTokenToEndpointMapForReading().keySet());
->>>>>>> 6e5722d7
         Collections.sort(sortedTokens);
         Map<Token, Float> ownership = getPartitioner().describeOwnership(sortedTokens);
 
         for (Entry<InetAddress, Collection<Range<Token>>> ranges : constructEndpointToRangeMap(keyspace).entrySet())
         {
-<<<<<<< HEAD
             Token token = tokenMetadata.getToken(ranges.getKey());
-=======
-            Token token = tokenMetadata_.getToken(ranges.getKey());
->>>>>>> 6e5722d7
             for (Range<Token> range: ranges.getValue())
             {
                 float value = effective.get(token.toString()) == null ? 0.0F : effective.get(token.toString());
@@ -2886,15 +2779,9 @@
             }
 
             final String table = entry.getKey();
-<<<<<<< HEAD
 
             final Set<Map.Entry<Range<Token>, InetAddress>> pending = new HashSet<Map.Entry<Range<Token>, InetAddress>>(rangesWithEndpoints.entries());
 
-=======
-
-            final Set<Map.Entry<Range<Token>, InetAddress>> pending = new HashSet<Map.Entry<Range<Token>, InetAddress>>(rangesWithEndpoints.entries());
-
->>>>>>> 6e5722d7
             for (final Map.Entry<Range<Token>, InetAddress> endPointEntry : rangesWithEndpoints.entries())
             {
                 final Range<Token> range = endPointEntry.getKey();
