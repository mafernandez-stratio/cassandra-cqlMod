--- conflicted
+++ resolved
@@ -431,25 +431,7 @@
             logger.info("Starting Encrypted Messaging Service on SSL port {}", DatabaseDescriptor.getSSLStoragePort());
         }
 
-<<<<<<< HEAD
-        ServerSocketChannel serverChannel;
-        try
-        {
-            serverChannel = ServerSocketChannel.open();
-        }
-        catch (IOException e)
-        {
-            throw new RuntimeException(e);
-        }
-        ServerSocket socket = serverChannel.socket();
-        try
-        {
-            socket.setReuseAddress(true);
-        }
-        catch (SocketException e)
-=======
         if (DatabaseDescriptor.getServerEncryptionOptions().internode_encryption != ServerEncryptionOptions.InternodeEncryption.all)
->>>>>>> fb43309b
         {
             ServerSocketChannel serverChannel = null;
             try
